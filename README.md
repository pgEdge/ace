# Active Consistency Engine (ACE)
[![Go Integration Tests](https://github.com/pgEdge/ace/actions/workflows/test.yml/badge.svg?branch=main)](https://github.com/pgEdge/ace/actions/workflows/test.yml)

## Table of Contents
- [ACE Best Practices](./docs/best_practices.md)
- [Building ACE](README.md#building-ace)
- [Configuring ACE](./docs/configuration.md)
- [Using Merkle Trees to Improve ACE Performance](./docs/merkle.md)
- [Command Reference](./docs/commands/index.md)
- [Performance Considerations](./docs/performance.md)

The Active Consistency Engine (ACE) is a tool designed to ensure eventual consistency between nodes in a cluster.

## Building ACE

Before building ACE, you need to install Go (version 1.18 or higher).

1.  Clone the repository:
    ```sh
    git clone https://github.com/pgedge/ace
    cd ace
    ```

2.  Build the executable:
    ```sh
    go build -o ace ./cmd/server/
    ```
    This will create an executable file named `ace` in the current directory. You can move this file to a directory in your `PATH` (e.g., `/usr/local/bin`) to make it accessible from anywhere.

## ACE Configuration

Before invoking any ACE commands, use the following commands to create the configuration files:

```sh
./ace cluster init --path pg_service.conf
./ace config init --path ace.yaml
```

<<<<<<< HEAD
!!! info

    For detailed information about creating and modifying ACE configuration files, visit [here](/docs/configuration.md).
=======
Set the `default_cluster` key in `ace.yaml` to the cluster name you most frequently target. When this value is present, CLI commands will use it automatically unless you provide an explicit cluster argument.

## Quickstart

This section provides a quick guide to get started with ACE. For a full list of commands and their options, please refer to the [API Reference](docs/api.md).

### 1. Finding Differences

To find differences between nodes for a specific table, use the `table-diff` command. This command will compare the data in the specified table across all nodes in the cluster and generate a diff report if any inconsistencies are found.

If you set `default_cluster` in `ace.yaml`, you can omit the cluster name in these examples and ACE will use that cluster automatically.

**Example:**
```sh
./ace table-diff demo_cluster public.customers_large
# or simply
./ace table-diff public.customers_large
```

Add `--output html` to emit a colour-coded HTML diff report alongside the JSON diff. 


**Sample Output (with differences):**
```
2025/07/22 12:03:51 INFO Cluster demo_cluster exists
2025/07/22 12:03:51 INFO Connections successful to nodes in cluster
2025/07/22 12:03:51 INFO Table public.customers_large is comparable across nodes
2025/07/22 12:03:51 INFO Using 16 CPUs, max concurrent workers = 16
Hashing initial ranges: 171 / 177 [=======================================================================>---] 1s | 0s
Analysing mismatches: 2 / 2 [=================================================================================] 0s | done
2025/07/22 12:03:53 INFO Table diff comparison completed for public.customers_large
2025/07/22 12:03:53 WARN ✘ TABLES DO NOT MATCH
2025/07/22 12:03:53 WARN Found 99 differences between n1/n2
2025/07/22 12:03:53 WARN Found 99 differences between n2/n3
2025/07/22 12:03:53 INFO Diff report written to public_customers_large_diffs-20250722120353.json
```
>>>>>>> 250e14fc

The [`ace.yaml` file](ace.yaml) defines default values used when executing ACE commands like `table-diff` or `mtree table-diff`.  You can modify properties that influence ACE performance and execution like timeout values and certificate information.

<<<<<<< HEAD
The `pg_service.conf` file contains cluster connection details that help ACE locate nodes.  After creating the file: 
=======
**Sample Output (no differences):**
```
2025/07/22 12:05:59 INFO Cluster demo_cluster exists
2025/07/22 12:05:59 INFO Connections successful to nodes in cluster
2025/07/22 12:05:59 INFO Table public.customers_large is comparable across nodes
2025/07/22 12:05:59 INFO Using 16 CPUs, max concurrent workers = 16
Hashing initial ranges: 168 / 177 [======================================================================>----] 1s | 0s
2025/07/22 12:06:01 INFO Table diff comparison completed for public.customers_large
2025/07/22 12:06:01 INFO ✔ TABLES MATCH
```
>>>>>>> 250e14fc

* define a base section named after the cluster (for example `[acctg]`) for cluster details
* define one section per node, named in the form `[cluster.node]` (for example, `[acctg.n1]`). 

Then, update the file with the `host`, `port`, `database`, and credentials for each node before running ACE commands.

<<<<<<< HEAD
ACE checks the following locations in order for a pg_service.conf file:

1. The `ACE_PGSERVICEFILE` environment variable.
2. The `PGSERVICEFILE` environment variable.
3. The `pg_service.conf` file in the current directory.
4. `$HOME/.pg_service.conf`.
5. `/etc/pg_service.conf`.
=======
**Example:**
```sh
./ace table-repair --diff-file=public_customers_large_diffs-20250718134542.json --source-of-truth=n1 demo_cluster public.customers_large
```

**Sample Output:**
```
2025/07/22 12:05:24 INFO Starting table repair for public.customers_large on cluster demo_cluster
2025/07/22 12:05:24 INFO Processing repairs for divergent node: n2
2025/07/22 12:05:24 INFO Executed 99 upsert operations on n2
2025/07/22 12:05:24 INFO Repair of public.customers_large complete in 0.003s. Nodes n2 repaired (99 upserted).
```

### 3. Finding Differences with Merkle Trees

For very large tables, you can use Merkle trees to find differences more efficiently. This method is faster because it doesn't require a full table scan on every comparison. Here's a quick guide to using Merkle trees.

**Step 1: Initialize Merkle Tree Objects**

First, you need to initialize the necessary database objects on all nodes in your cluster.

```sh
./ace mtree init demo_cluster
# or omit the cluster when default_cluster is set
./ace mtree init
```

**Step 2: Build the Merkle Tree**

Next, build the Merkle tree for the table you want to compare. This process will divide the table into blocks and calculate hashes for each block.

```sh
./ace mtree build demo_cluster public.customers_large
# or
./ace mtree build public.customers_large
```

**Step 3: Find Differences**

Now you can run the Merkle tree diff command. This will compare the trees on each node and report any inconsistencies. This will also create a diff file that can be used with the `table-repair` command.

```sh
./ace mtree table-diff demo_cluster public.customers_large
# or
./ace mtree table-diff public.customers_large
```

**Step 4: Repair Differences (Optional)**

If differences are found, you can repair them using the `table-repair` command, just like with a standard `table-diff`.

```sh
./ace table-repair --diff-file=<diff-file-from-mtree-diff> --source-of-truth=n1 demo_cluster public.customers_large
```
>>>>>>> 250e14fc

If none of these files contain entries for the requested cluster, ACE attempts to read the `<cluster>.json` file.
<|MERGE_RESOLUTION|>--- conflicted
+++ resolved
@@ -36,72 +36,21 @@
 ./ace config init --path ace.yaml
 ```
 
-<<<<<<< HEAD
+Set the `default_cluster` key in `ace.yaml` to the cluster name you most frequently target. When this value is present, CLI commands will use it automatically unless you provide an explicit cluster argument.
+
 !!! info
 
     For detailed information about creating and modifying ACE configuration files, visit [here](/docs/configuration.md).
-=======
-Set the `default_cluster` key in `ace.yaml` to the cluster name you most frequently target. When this value is present, CLI commands will use it automatically unless you provide an explicit cluster argument.
-
-## Quickstart
-
-This section provides a quick guide to get started with ACE. For a full list of commands and their options, please refer to the [API Reference](docs/api.md).
-
-### 1. Finding Differences
-
-To find differences between nodes for a specific table, use the `table-diff` command. This command will compare the data in the specified table across all nodes in the cluster and generate a diff report if any inconsistencies are found.
-
-If you set `default_cluster` in `ace.yaml`, you can omit the cluster name in these examples and ACE will use that cluster automatically.
-
-**Example:**
-```sh
-./ace table-diff demo_cluster public.customers_large
-# or simply
-./ace table-diff public.customers_large
-```
-
-Add `--output html` to emit a colour-coded HTML diff report alongside the JSON diff. 
-
-
-**Sample Output (with differences):**
-```
-2025/07/22 12:03:51 INFO Cluster demo_cluster exists
-2025/07/22 12:03:51 INFO Connections successful to nodes in cluster
-2025/07/22 12:03:51 INFO Table public.customers_large is comparable across nodes
-2025/07/22 12:03:51 INFO Using 16 CPUs, max concurrent workers = 16
-Hashing initial ranges: 171 / 177 [=======================================================================>---] 1s | 0s
-Analysing mismatches: 2 / 2 [=================================================================================] 0s | done
-2025/07/22 12:03:53 INFO Table diff comparison completed for public.customers_large
-2025/07/22 12:03:53 WARN ✘ TABLES DO NOT MATCH
-2025/07/22 12:03:53 WARN Found 99 differences between n1/n2
-2025/07/22 12:03:53 WARN Found 99 differences between n2/n3
-2025/07/22 12:03:53 INFO Diff report written to public_customers_large_diffs-20250722120353.json
-```
->>>>>>> 250e14fc
 
 The [`ace.yaml` file](ace.yaml) defines default values used when executing ACE commands like `table-diff` or `mtree table-diff`.  You can modify properties that influence ACE performance and execution like timeout values and certificate information.
 
-<<<<<<< HEAD
 The `pg_service.conf` file contains cluster connection details that help ACE locate nodes.  After creating the file: 
-=======
-**Sample Output (no differences):**
-```
-2025/07/22 12:05:59 INFO Cluster demo_cluster exists
-2025/07/22 12:05:59 INFO Connections successful to nodes in cluster
-2025/07/22 12:05:59 INFO Table public.customers_large is comparable across nodes
-2025/07/22 12:05:59 INFO Using 16 CPUs, max concurrent workers = 16
-Hashing initial ranges: 168 / 177 [======================================================================>----] 1s | 0s
-2025/07/22 12:06:01 INFO Table diff comparison completed for public.customers_large
-2025/07/22 12:06:01 INFO ✔ TABLES MATCH
-```
->>>>>>> 250e14fc
 
 * define a base section named after the cluster (for example `[acctg]`) for cluster details
 * define one section per node, named in the form `[cluster.node]` (for example, `[acctg.n1]`). 
 
 Then, update the file with the `host`, `port`, `database`, and credentials for each node before running ACE commands.
 
-<<<<<<< HEAD
 ACE checks the following locations in order for a pg_service.conf file:
 
 1. The `ACE_PGSERVICEFILE` environment variable.
@@ -109,61 +58,5 @@
 3. The `pg_service.conf` file in the current directory.
 4. `$HOME/.pg_service.conf`.
 5. `/etc/pg_service.conf`.
-=======
-**Example:**
-```sh
-./ace table-repair --diff-file=public_customers_large_diffs-20250718134542.json --source-of-truth=n1 demo_cluster public.customers_large
-```
-
-**Sample Output:**
-```
-2025/07/22 12:05:24 INFO Starting table repair for public.customers_large on cluster demo_cluster
-2025/07/22 12:05:24 INFO Processing repairs for divergent node: n2
-2025/07/22 12:05:24 INFO Executed 99 upsert operations on n2
-2025/07/22 12:05:24 INFO Repair of public.customers_large complete in 0.003s. Nodes n2 repaired (99 upserted).
-```
-
-### 3. Finding Differences with Merkle Trees
-
-For very large tables, you can use Merkle trees to find differences more efficiently. This method is faster because it doesn't require a full table scan on every comparison. Here's a quick guide to using Merkle trees.
-
-**Step 1: Initialize Merkle Tree Objects**
-
-First, you need to initialize the necessary database objects on all nodes in your cluster.
-
-```sh
-./ace mtree init demo_cluster
-# or omit the cluster when default_cluster is set
-./ace mtree init
-```
-
-**Step 2: Build the Merkle Tree**
-
-Next, build the Merkle tree for the table you want to compare. This process will divide the table into blocks and calculate hashes for each block.
-
-```sh
-./ace mtree build demo_cluster public.customers_large
-# or
-./ace mtree build public.customers_large
-```
-
-**Step 3: Find Differences**
-
-Now you can run the Merkle tree diff command. This will compare the trees on each node and report any inconsistencies. This will also create a diff file that can be used with the `table-repair` command.
-
-```sh
-./ace mtree table-diff demo_cluster public.customers_large
-# or
-./ace mtree table-diff public.customers_large
-```
-
-**Step 4: Repair Differences (Optional)**
-
-If differences are found, you can repair them using the `table-repair` command, just like with a standard `table-diff`.
-
-```sh
-./ace table-repair --diff-file=<diff-file-from-mtree-diff> --source-of-truth=n1 demo_cluster public.customers_large
-```
->>>>>>> 250e14fc
 
 If none of these files contain entries for the requested cluster, ACE attempts to read the `<cluster>.json` file.
