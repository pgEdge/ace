# ACE Command Reference

ACE API commands are available in two flavors: 

* ACE commands for those users who are not using Merkle trees.
* ACE [`mtree` commands](#merkle-tree-commands) for those users who use Merkle trees.

## Commands

<<<<<<< HEAD
The commands in the first section of this page are designed for use without Merkle trees.
=======
Note: A PostgreSQL service file (or a legacy cluster definition JSON file) and a configuration file `ace.yaml` are both necessary for running ACE.
The configuration file supports an optional `default_cluster` key. When set, CLI commands will use that cluster automatically unless you provide one explicitly.
>>>>>>> 250e14fc

### `table-diff`

Compares a table between nodes and generates a diff report.

**Usage:**
`./ace table-diff [flags] [cluster] <schema.table>`

**Arguments:**
-   `[cluster]`: Optional cluster override. When omitted, ACE uses the `default_cluster` from `ace.yaml`.
-   `<schema.table>`: The fully qualified name of the table to compare.

**Flags:**
| Flag                  | Alias | Description                                                        | Default  |
| --------------------- | ----- | ------------------------------------------------------------------ | -------- |
| `--dbname`            | `-d`  | Name of the database                                               |          |
| `--block-size`        | `-b`  | Number of rows per block                                           | 100000   |
| `--concurrency-factor`| `-c`  | Concurrency factor                                                 | 1        |
| `--compare-unit-size` | `-s`  | Max size of the smallest block to use when diffs are present       | 10000    |
| `--output`            | `-o`  | Output format (`json` or `html`)                                     | json     |
| `--nodes`             | `-n`  | Nodes to include in the diff (comma-separated, or "all")           | all      |
| `--table-filter`      |       | `WHERE` clause expression to use while diffing tables              |          |
| `--quiet`             |       | Suppress output                                                    | false    |
| `--override-block-size`|      | Override block size                                                | false    |
| `--debug`             | `-v`  | Enable debug logging                                               | false    |

**Example:**
```sh
./ace table-diff --nodes="n1,n2" --dbname=mydatabase my-cluster public.my_table 
```

When `--output html` is used, ACE writes an HTML diff alongside the JSON report (for example `public_my_table_diffs-<timestamp>.html`). The HTML diff report provides an easy-to-read, colour coded table of differences between nodes.

### `table-repair`

Repairs table inconsistencies using a diff file.

**Usage:**
`./ace table-repair [cluster] <schema.table> [flags]`

**Arguments:**
-   `[cluster]`: Optional cluster override. When omitted, ACE uses the `default_cluster` from `ace.yaml`.
-   `<schema.table>`: The fully qualified name of the table to repair.

**Flags:**
| Flag                  | Alias | Description                                                        | Default  |
| --------------------- | ----- | ------------------------------------------------------------------ | -------- |
| `--diff-file`         | `-f`  | Path to the diff file (**required**)                               |          |
| `--dbname`            | `-d`  | Name of the database                                               |          |
| `--source-of-truth`   | `-s`  | Name of the node to be considered the source of truth              |          |
| `--nodes`             | `-n`  | Nodes to include for cluster info (comma-separated, or "all")      | all      |
| `--quiet`             |       | Suppress output                                                    | false    |
| `--debug`             | `-v`  | Enable debug logging                                               | false    |
| `--dry-run`           |       | Show what would be done without executing                          | false    |
| `--generate-report`   |       | Generate a report of the repair operation                          | false    |
| `--insert-only`       |       | Only perform inserts, no updates or deletes                        | false    |
| `--upsert-only`       |       | Only perform upserts (insert or update), no deletes                | false    |
| `--fire-triggers`     |       | Fire triggers during repairs                                       | false    |
| `--bidirectional`     |       | Perform repairs in both directions (use with insert-only)          | false    |

**Example:**
```sh
./ace table-repair --diff-file=public_my_table_diffs-20231027100000.json --source-of-truth=n1 --dbname=mydatabase my-cluster public.my_table 
``` 

### `table-rerun`

Re-runs a diff from a file to check for persistent differences.

**Usage:**
`./ace table-rerun [flags] [cluster]`

**Arguments:**
-   `[cluster]`: Optional cluster override. When omitted, ACE uses the `default_cluster` from `ace.yaml`.

**Flags:**
| Flag                  | Alias | Description                                                        | Default  |
| --------------------- | ----- | ------------------------------------------------------------------ | -------- |
| `--diff-file`         | `-f`  | Path to the diff file to re-run (**required**)                     |          |
| `--dbname`            | `-d`  | Name of the database                                               |          |
| `--nodes`             | `-n`  | Nodes to include in the diff (comma-separated, or "all")           | all      |
| `--quiet`             |       | Suppress output                                                    | false    |
| `--debug`             | `-v`  | Enable debug logging                                               | false    |

**Example:**
```sh
./ace table-rerun --diff-file=public_my_table_diffs-20231027100000.json --dbname=mydatabase my-cluster public.my_table
```
 
### `schema-diff`

Compares schemas across nodes in a pgEdge cluster. By default, `schema-diff` performs a `table-diff` on every table in the schema and reports differences. Alternatively, `schema-diff` could also be used to compare if two or more nodes have the same set of tables, views, functions, and indices, which can be achieved by passing in `ddl-only`

**Usage:**
`./ace schema-diff [flags] [cluster] <schema>`

**Arguments:**
-   `[cluster]`: Optional cluster override. When omitted, ACE uses the `default_cluster` from `ace.yaml`.
-   `<schema>`: The name of the schema to compare.

**Flags:**
| Flag                  | Alias | Description                                                        | Default  |
| --------------------- | ----- | ------------------------------------------------------------------ | -------- |
| `--dbname`            | `-d`  | Name of the database                                               |          |
| `--nodes`             | `-n`  | Nodes to include in the diff (comma-separated, or "all")           | all      |
| `--skip-tables`       |       | Tables to exclude from the diff (comma-separated)                  |          |
| `--skip-file`         |       | File containing a list of tables to exclude                        |          |
| `--ddl-only`          |       | Only compare if objects (tables, views, functions, and indices) are the same, not individual tables                                          | false    |
| `--quiet`             |       | Suppress output                                                    | false    |
| `--debug`             | `-v`  | Enable debug logging                                               | false    |

**Example:**
```sh
./ace schema-diff --dbname=mydatabase my-cluster public
```

### `repset-diff`

Performs a `table-diff` on every table in a replication set and reports differences.

**Usage:**
`./ace repset-diff [flags] [cluster] <repset>`

**Arguments:**
-   `[cluster]`: Optional cluster override. When omitted, ACE uses the `default_cluster` from `ace.yaml`.
-   `<repset>`: The name of the replication set to compare.

**Flags:**
| Flag                  | Alias | Description                                                        | Default  |
| --------------------- | ----- | ------------------------------------------------------------------ | -------- |
| `--dbname`            | `-d`  | Name of the database                                               |          |
| `--nodes`             | `-n`  | Nodes to include in the diff (comma-separated, or "all")           | all      |
| `--skip-tables`       |       | Tables to exclude from the diff (comma-separated)                  |          |
| `--skip-file`         |       | File containing a list of tables to exclude                        |          |
| `--quiet`             |       | Suppress output                                                    | false    |
| `--debug`             | `-v`  | Enable debug logging                                               | false    |

**Example:**
```sh
./ace repset-diff --dbname=mydatabase my-cluster my_repset
```

### `spock-diff`

Compares spock metadata across cluster nodes.

**Usage:**
`./ace spock-diff [flags] [cluster]`

**Arguments:**
-   `[cluster]`: Optional cluster override. When omitted, ACE uses the `default_cluster` from `ace.yaml`.

**Flags:**
| Flag                  | Alias | Description                                                        | Default  |
| --------------------- | ----- | ------------------------------------------------------------------ | -------- |
| `--dbname`            | `-d`  | Name of the database                                               |          |
| `--nodes`             | `-n`  | Nodes to include in the diff (comma-separated, or "all")           | all      |
| `--output`            | `-o`  | Output format                                                      | json     |
| `--debug`             | `-v`  | Enable debug logging                                               | false    |

**Example:**
```sh
./ace spock-diff --dbname=mydatabase my-cluster
``` 


## Merkle Tree Commands

`mtree` commands provide a more advanced and efficient way to compare tables using Merkle trees. This method is suitable for very large tables where a full table scan is too slow.

#### `mtree init`

Initialises the required database objects for Merkle tree operations on all nodes in a cluster. This includes creating a dedicated schema, tables for metadata, and setting up publications and replication slots for change data capture (CDC).

**Usage:**
`./ace mtree init [flags] [cluster]`

**Arguments:**
-   `[cluster]`: Optional cluster override. When omitted, ACE uses the `default_cluster` from `ace.yaml`.

**Flags:**
| Flag                  | Alias | Description                                                        | Default  |
| --------------------- | ----- | ------------------------------------------------------------------ | -------- |
| `--dbname`            | `-d`  | Name of the database                                               |          |
| `--nodes`             | `-n`  | Nodes to include (comma-separated, or "all")                       | all      |
| `--quiet`             |       | Suppress output                                                    | false    |
| `--debug`             | `-v`  | Enable debug logging                                               | false    |

**Example:**
```sh
./ace mtree init --dbname=mydatabase my-cluster
```

#### `mtree build`

Builds a Merkle tree for a specific table on all nodes in the cluster. This command should be run after `mtree init`.

**Usage:**
`./ace mtree build [flags] [cluster] <schema.table>`

**Arguments:**
-   `[cluster]`: Optional cluster override. When omitted, ACE uses the `default_cluster` from `ace.yaml`.

**Flags:**
| Flag                  | Alias | Description                                                        | Default  |
| --------------------- | ----- | ------------------------------------------------------------------ | -------- |
| `--dbname`            | `-d`  | Name of the database                                               |          |
| `--nodes`             | `-n`  | Nodes to include (comma-separated, or "all")                       | all      |
| `--block-size`        | `-b`  | Number of rows per leaf block                                      | 10000    |
| `--max-cpu-ratio`     |       | Max CPU ratio for parallel operations                              | 0.5      |
| `--override-block-size`|      | Skip block size check and allow potentially unsafe block sizes     | false    |
| `--analyse`           |       | Run `ANALYZE` on the table before building the tree                | false    |
| `--recreate-objects`  |       | Drop and recreate Merkle tree objects if they already exist        | false    |
| `--write-ranges`      |       | Write the calculated block ranges to a JSON file                   | false    |
| `--ranges-file`       |       | Path to a file with pre-computed block ranges to use for the build |          |
| `--quiet`             |       | Suppress output                                                    | false    |
| `--debug`             | `-v`  | Enable debug logging                                               | false    |

**Example:**
```sh
./ace mtree build --dbname=mydatabase my-cluster public.my_table
```

#### `mtree table-diff`

Compares the Merkle trees of a table across nodes to find inconsistencies. It generates a diff report similar to the standard `table-diff` command. By default, it first updates the Merkle trees with the latest changes using CDC before performing the diff.

**Usage:**
`./ace mtree table-diff [flags] [cluster] <schema.table>`

**Arguments:**
-   `[cluster]`: Optional cluster override. When omitted, ACE uses the `default_cluster` from `ace.yaml`.

**Flags:**
| Flag                  | Alias | Description                                                        | Default  |
| --------------------- | ----- | ------------------------------------------------------------------ | -------- |
| `--dbname`            | `-d`  | Name of the database                                               |          |
| `--nodes`             | `-n`  | Nodes to include (comma-separated, or "all")                       | all      |
| `--max-cpu-ratio`     |       | Max CPU ratio for parallel operations                              | 0.5      |
| `--batch-size`        |       | Number of ranges to process in a batch when diffing                | 100      |
| `--output`            | `-o`  | Output format for the diff report (`json` or `html`)               | json     |
| `--skip-update`       | `-s`  | Skip updating the Merkle tree with CDC changes before the diff     | false    |
| `--quiet`             |       | Suppress output                                                    | false    |
| `--debug`             | `-v`  | Enable debug logging                                               | false    |

**Example:**
```sh
./ace mtree table-diff --dbname=mydatabase my-cluster public.my_table
```

HTML output is also available via `--output html`; the command produces both JSON and HTML reports with matching timestamps.

#### `mtree update`

Manually triggers an update of a Merkle tree for a table using the captured changes from CDC. This can also be used to rebalance the tree.

**Usage:**
`./ace mtree update [flags] [cluster] <schema.table>`

**Arguments:**
-   `[cluster]`: Optional cluster override. When omitted, ACE uses the `default_cluster` from `ace.yaml`.

**Flags:**
| Flag                  | Alias | Description                                                        | Default  |
| --------------------- | ----- | ------------------------------------------------------------------ | -------- |
| `--dbname`            | `-d`  | Name of the database                                               |          |
| `--nodes`             | `-n`  | Nodes to include (comma-separated, or "all")                       | all      |
| `--max-cpu-ratio`     |       | Max CPU ratio for parallel operations                              | 0.5      |
| `--rebalance`         |       | Rebalance the tree by merging small blocks                         | false    |
| `--quiet`             |       | Suppress output                                                    | false    |
| `--debug`             | `-v`  | Enable debug logging                                               | false    |

**Example:**
```sh
./ace mtree update --rebalance --dbname=mydatabase my-cluster public.my_table
```

#### `mtree listen`

Starts a long-running process that listens for database changes via CDC and automatically updates the Merkle trees for all tracked tables.

**Usage:**
`./ace mtree listen [flags] [cluster]`

**Arguments:**
-   `[cluster]`: Optional cluster override. When omitted, ACE uses the `default_cluster` from `ace.yaml`.

**Flags:**
| Flag                  | Alias | Description                                                        | Default  |
| --------------------- | ----- | ------------------------------------------------------------------ | -------- |
| `--dbname`            | `-d`  | Name of the database                                               |          |
| `--nodes`             | `-n`  | Nodes to include (comma-separated, or "all")                       | all      |
| `--quiet`             |       | Suppress output                                                    | false    |
| `--debug`             | `-v`  | Enable debug logging                                               | false    |

**Example:**
```sh
./ace mtree listen --dbname=mydatabase my-cluster
```

#### `mtree teardown-table`

Removes all database objects associated with a Merkle tree for a specific table. This includes the tree data, metadata, and removing the table from the CDC publication.

**Usage:**
`./ace mtree teardown-table [flags] [cluster] <schema.table>`

**Arguments:**
-   `[cluster]`: Optional cluster override. When omitted, ACE uses the `default_cluster` from `ace.yaml`.

**Flags:**
| Flag                  | Alias | Description                                                        | Default  |
| --------------------- | ----- | ------------------------------------------------------------------ | -------- |
| `--dbname`            | `-d`  | Name of the database                                               |          |
| `--nodes`             | `-n`  | Nodes to include (comma-separated, or "all")                       | all      |
| `--quiet`             |       | Suppress output                                                    | false    |
| `--debug`             | `-v`  | Enable debug logging                                               | false    |

**Example:**
```sh
./ace mtree teardown-table --dbname=mydatabase my-cluster public.my_table
```

#### `mtree teardown`

Removes all database objects created by `mtree init` from all nodes in the cluster. This will drop the dedicated schema, all Merkle tree data, and stop CDC.

**Usage:**
`./ace mtree teardown [flags] [cluster]`

**Arguments:**
-   `[cluster]`: Optional cluster override. When omitted, ACE uses the `default_cluster` from `ace.yaml`.

**Flags:**
| Flag                  | Alias | Description                                                        | Default  |
| --------------------- | ----- | ------------------------------------------------------------------ | -------- |
| `--dbname`            | `-d`  | Name of the database                                               |          |
| `--nodes`             | `-n`  | Nodes to include (comma-separated, or "all")                       | all      |
| `--quiet`             |       | Suppress output                                                    | false    |
| `--debug`             | `-v`  | Enable debug logging                                               | false    |

**Example:**
```sh
./ace mtree teardown --dbname=mydatabase my-cluster
``` <|MERGE_RESOLUTION|>--- conflicted
+++ resolved
@@ -7,12 +7,7 @@
 
 ## Commands
 
-<<<<<<< HEAD
 The commands in the first section of this page are designed for use without Merkle trees.
-=======
-Note: A PostgreSQL service file (or a legacy cluster definition JSON file) and a configuration file `ace.yaml` are both necessary for running ACE.
-The configuration file supports an optional `default_cluster` key. When set, CLI commands will use that cluster automatically unless you provide one explicitly.
->>>>>>> 250e14fc
 
 ### `table-diff`
 
